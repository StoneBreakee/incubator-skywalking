--- conflicted
+++ resolved
@@ -133,14 +133,10 @@
                 <artifactId>coveralls-maven-plugin</artifactId>
                 <version>4.1.0</version>
                 <configuration>
-<<<<<<< HEAD
-                    <repoToken>fih43wxBvxJKW1gnt5Br6LGqyLoSCoXbc</repoToken>
-=======
                     <repoToken>GGTAeHsfVql3x1BmTFaJvxC27f5sfcZNg</repoToken>
                     <sourceDirectories>
                         <sourceDirectory>${project.build.sourceDirectory}</sourceDirectory>
                     </sourceDirectories>
->>>>>>> 9650c2eb
                 </configuration>
             </plugin>
             <!-- 覆盖率 -->
