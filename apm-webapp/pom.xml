<?xml version="1.0" encoding="UTF-8"?>
<!--
  ~ Licensed to the Apache Software Foundation (ASF) under one or more
  ~ contributor license agreements.  See the NOTICE file distributed with
  ~ this work for additional information regarding copyright ownership.
  ~ The ASF licenses this file to You under the Apache License, Version 2.0
  ~ (the "License"); you may not use this file except in compliance with
  ~ the License.  You may obtain a copy of the License at
  ~
  ~     http://www.apache.org/licenses/LICENSE-2.0
  ~
  ~ Unless required by applicable law or agreed to in writing, software
  ~ distributed under the License is distributed on an "AS IS" BASIS,
  ~ WITHOUT WARRANTIES OR CONDITIONS OF ANY KIND, either express or implied.
  ~ See the License for the specific language governing permissions and
  ~ limitations under the License.
  ~
  -->

<project xmlns="http://maven.apache.org/POM/4.0.0"
         xmlns:xsi="http://www.w3.org/2001/XMLSchema-instance"
         xsi:schemaLocation="http://maven.apache.org/POM/4.0.0 http://maven.apache.org/xsd/maven-4.0.0.xsd">
    <parent>
        <artifactId>apm</artifactId>
        <groupId>org.apache.skywalking</groupId>
        <version>6.0.0-alpha-SNAPSHOT</version>
    </parent>
    <modelVersion>4.0.0</modelVersion>

    <artifactId>apm-webapp</artifactId>
    <packaging>jar</packaging>

    <properties>
        <compiler.version>1.8</compiler.version>
        <project.build.sourceEncoding>UTF-8</project.build.sourceEncoding>
        <spring.boot.version>1.5.11.RELEASE</spring.boot.version>
        <log4j.version>2.6.2</log4j.version>
        <gson.version>2.8.2</gson.version>
        <apache-httpclient.version>4.5.3</apache-httpclient.version>
        <spring-cloud-dependencies.version>Edgware.SR1</spring-cloud-dependencies.version>
        <frontend-maven-plugin.version>1.6</frontend-maven-plugin.version>

        <ui.path>${project.parent.basedir}/skywalking-ui</ui.path>
    </properties>

    <dependencyManagement>
        <dependencies>
            <dependency>
                <groupId>org.springframework.cloud</groupId>
                <artifactId>spring-cloud-dependencies</artifactId>
                <version>${spring-cloud-dependencies.version}</version>
                <type>pom</type>
                <scope>import</scope>
            </dependency>
        </dependencies>
    </dependencyManagement>

    <dependencies>
        <dependency>
            <groupId>org.springframework.boot</groupId>
            <artifactId>spring-boot-starter-web</artifactId>
            <version>${spring.boot.version}</version>
        </dependency>
        <dependency>
            <groupId>org.springframework.boot</groupId>
            <artifactId>spring-boot-starter-actuator</artifactId>
            <version>${spring.boot.version}</version>
        </dependency>
        <dependency>
            <groupId>org.springframework.boot</groupId>
            <artifactId>spring-boot-configuration-processor</artifactId>
            <version>${spring.boot.version}</version>
        </dependency>
        <dependency>
            <groupId>org.springframework.boot</groupId>
            <artifactId>spring-boot-devtools</artifactId>
            <version>${spring.boot.version}</version>
        </dependency>
        <dependency>
            <groupId>com.google.code.gson</groupId>
            <artifactId>gson</artifactId>
            <version>${gson.version}</version>
        </dependency>
        <dependency>
            <groupId>org.apache.httpcomponents</groupId>
            <artifactId>httpclient</artifactId>
            <version>${apache-httpclient.version}</version>
        </dependency>
        <dependency>
            <groupId>org.springframework.cloud</groupId>
            <artifactId>spring-cloud-starter-config</artifactId>
        </dependency>
        <dependency>
            <groupId>org.springframework.cloud</groupId>
            <artifactId>spring-cloud-starter-netflix-zuul</artifactId>
        </dependency>
        <dependency>
            <groupId>org.springframework.boot</groupId>
            <artifactId>spring-boot-starter-test</artifactId>
            <version>${spring.boot.version}</version>
            <scope>test</scope>
        </dependency>
    </dependencies>

    <build>
        <finalName>skywalking-webapp</finalName>
        <resources>

        </resources>
        <plugins>
            <plugin>
                <artifactId>maven-compiler-plugin</artifactId>
                <configuration>
                    <source>${compiler.version}</source>
                    <target>${compiler.version}</target>
                    <encoding>${project.build.sourceEncoding}</encoding>
                </configuration>
            </plugin>
            <plugin>
                <groupId>com.github.eirslett</groupId>
                <artifactId>frontend-maven-plugin</artifactId>
                <version>${frontend-maven-plugin.version}</version>
                <configuration>
                    <workingDirectory>${ui.path}</workingDirectory>
                    <nodeVersion>v8.9.4</nodeVersion>
                </configuration>
                <executions>
                    <execution>
                        <id>install node and npm</id>
                        <goals>
                            <goal>install-node-and-npm</goal>
                        </goals>
                    </execution>
                    <execution>
                        <id>npm install</id>
                        <goals>
                            <goal>npm</goal>
                        </goals>
                        <configuration>
<<<<<<< HEAD
=======
                            <!--<arguments>install -registry=https://registry.npmjs.org/</arguments>-->
>>>>>>> 5952bb44
                            <arguments>install --registry=https://registry.npm.taobao.org/</arguments>
                        </configuration>
                    </execution>
                    <execution>
                        <id>npm run build</id>
                        <goals>
                            <goal>npm</goal>
                        </goals>
                        <configuration>
                            <arguments>run build</arguments>
                        </configuration>
                    </execution>
                </executions>
            </plugin>
            <plugin>
                <artifactId>maven-resources-plugin</artifactId>
                <configuration>
                    <encoding>${project.build.sourceEncoding}</encoding>
                    <outputDirectory>${project.build.directory}</outputDirectory>
                    <resources>
                        <resource>
                            <targetPath>${basedir}/target/classes/public</targetPath>
                            <directory>${ui.path}/dist</directory>
                        </resource>
                        <resource>
                            <targetPath>${basedir}/target/classes</targetPath>
                            <directory>src/main/resources</directory>
                        </resource>
                    </resources>
                </configuration>
            </plugin>
            <plugin>
                <groupId>org.springframework.boot</groupId>
                <artifactId>spring-boot-maven-plugin</artifactId>
                <version>${spring.boot.version}</version>
                <executions>
                    <execution>
                        <goals>
                            <goal>repackage</goal>
                        </goals>
                    </execution>
                </executions>
            </plugin>
        </plugins>
    </build>
</project><|MERGE_RESOLUTION|>--- conflicted
+++ resolved
@@ -137,10 +137,7 @@
                             <goal>npm</goal>
                         </goals>
                         <configuration>
-<<<<<<< HEAD
-=======
                             <!--<arguments>install -registry=https://registry.npmjs.org/</arguments>-->
->>>>>>> 5952bb44
                             <arguments>install --registry=https://registry.npm.taobao.org/</arguments>
                         </configuration>
                     </execution>
