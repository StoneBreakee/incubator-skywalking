--- conflicted
+++ resolved
@@ -1,5 +1,4 @@
 <?xml version="1.0" encoding="UTF-8"?>
-<<<<<<< HEAD
 <!--
   ~ Licensed to the Apache Software Foundation (ASF) under one or more
   ~ contributor license agreements.  See the NOTICE file distributed with
@@ -20,9 +19,6 @@
 
 <project xmlns="http://maven.apache.org/POM/4.0.0" xmlns:xsi="http://www.w3.org/2001/XMLSchema-instance"
          xsi:schemaLocation="http://maven.apache.org/POM/4.0.0 http://maven.apache.org/xsd/maven-4.0.0.xsd">
-=======
-<project xmlns="http://maven.apache.org/POM/4.0.0" xmlns:xsi="http://www.w3.org/2001/XMLSchema-instance" xsi:schemaLocation="http://maven.apache.org/POM/4.0.0 http://maven.apache.org/xsd/maven-4.0.0.xsd">
->>>>>>> e9147a64
     <parent>
         <artifactId>apm</artifactId>
         <groupId>org.apache.skywalking</groupId>
@@ -88,17 +84,12 @@
                         </goals>
                         <configuration>
                             <tasks>
-<<<<<<< HEAD
                                 <copy file="${project.build.directory}/apache-skywalking-apm-incubating.tar.gz"
                                       tofile="${project.basedir}/../dist/apache-skywalking-apm-incubating.tar.gz"
                                       overwrite="true"/>
                                 <copy file="${project.build.directory}/apache-skywalking-apm-incubating.zip"
                                       tofile="${project.basedir}/../dist/apache-skywalking-apm-incubating.zip"
                                       overwrite="true"/>
-=======
-                                <copy file="${project.build.directory}/skywalking-dist.tar.gz" tofile="${project.basedir}/../dist/skywalking-dist.tar.gz" overwrite="true" />
-                                <copy file="${project.build.directory}/skywalking-dist.zip" tofile="${project.basedir}/../dist/skywalking-dist.zip" overwrite="true" />
->>>>>>> e9147a64
                             </tasks>
                         </configuration>
                     </execution>
